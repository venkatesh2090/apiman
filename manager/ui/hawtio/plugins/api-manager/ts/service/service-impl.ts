--- conflicted
+++ resolved
@@ -184,10 +184,6 @@
                     EntityStatusService.setEntityStatus(reply.status);
                 }, PageLifecycle.handleError);
             };
-<<<<<<< HEAD
-            
-            PageLifecycle.loadPage('ServiceImpl', 'svcView', pageData, $scope, function() {
-=======
 
 
             // Endpoint Validation
@@ -213,9 +209,7 @@
                 }
             };
 
-
-            PageLifecycle.loadPage('ServiceImpl', pageData, $scope, function() {
->>>>>>> ad690cf2
+            PageLifecycle.loadPage('ServiceImpl', 'svcView', pageData, $scope, function() {
                 $scope.reset();
                 PageLifecycle.setPageTitle('service-impl', [ $scope.service.name ]);
                 
