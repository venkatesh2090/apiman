{
  "name": "apiman-manager-ui",
  "version": "1.3.0",
  "description": "Apiman's UI component, written principally in AngularJS",
  "main": "dist/apiman-manager.js",
  "repository": {
    "type": "git",
    "url": "git+https://github.com/apiman/apiman.git"
  },
  "keywords": [
    "apiman",
    "api",
    "management"
  ],
  "author": "apiman Team",
  "license": "Apache-2.0",
  "bugs": {
    "url": "https://github.com/apiman/apiman/issues"
  },
  "homepage": "https://github.com/apiman/apiman#readme",
  "scripts": {
    "apiman:rebuild": "./../../../fastbuild.sh",
    "cy:open": "cypress open",
    "cy:run": "cypress run",
    "ci": "cd ci && bash run-e2e.sh",
    "test:headless": "yarn cy:run",
    "watch": "webpack --watch --mode=development",
    "serve": "webpack serve --open --mode=development"
  },
  "resolutions": {
    "graceful-fs": "^4.2.4",
    "http-proxy": "1.18.1",
    "jquery": "3.5.1",
    "@types/jquery": "3.5.1"
  },
  "dependencies": {
    "@json-editor/json-editor": "2.7.0",
    "@toast-ui/editor": "^3.1.2",
    "@toast-ui/editor-plugin-code-syntax-highlight": "^3.0.0",
    "@toast-ui/editor-plugin-color-syntax": "^3.0.2",
    "angular": "1.8.2",
    "angular-animate": "1.8.2",
    "angular-clipboard": "1.1.1",
    "angular-mocks": "1.8.2",
    "angular-resource": "1.8.2",
    "angular-route": "1.8.2",
    "angular-sanitize": "1.8.3",
    "angular-schema-form": "0.8.12",
    "angular-scrollable-table": "1.1.2",
    "angular-ui-bootstrap": "0.14.3",
    "angular-xeditable-npm": "0.1.9",
    "cropperjs": "^1.5.12",
    "d3": "3.5.6",
    "jquery": "3.5.1",
    "lodash": "^4.17.15",
    "luxon": "^2.0.2",
    "ng-file-upload": "9.1.1",
    "ng-sortable": "1.2.2",
    "ngtemplate-loader": "^2.1.0",
    "patternfly": "^3.59.4",
    "prismjs": "^1.25.0",
    "select2": "3.4.5",
    "swagger-ui": "^3.52.5",
    "typescript": "4.5.3",
    "ui-select": "0.19.8",
    "urijs": "1.16.1"
  },
  "devDependencies": {
<<<<<<< HEAD
    "cypress": "9.5.4",
    "cypress-sql-server": "^1.0.0",
=======
    "@types/angular": "1.8.3",
    "@types/jquery": "3.5.1",
    "@types/lodash": "^4.14.178",
    "@types/luxon": "^2.0.7",
    "@types/swagger-ui": "^3.52.0",
    "@types/urijs": "^1.19.17",
    "@types/webpack-env": "^1.16.3",
    "copy-webpack-plugin": "^9.1.0",
    "css-loader": "^6.4.0",
    "cypress": "9.5.4",
    "glob": "^7.2.0",
    "html-loader": "^3.1.0",
    "html-webpack-plugin": "^5.3.2",
>>>>>>> bc275db5
    "http-proxy": "1.18.1",
    "http-proxy-middleware": "^2.0.4",
    "oclazyload": "^1.1.0",
    "prettier": "^2.4.1",
    "raw-loader": "^4.0.2",
    "style-loader": "^3.3.0",
    "ts-loader": "^9.2.6",
    "wait-on": "^6.0.1",
    "webpack": "^5.64.1",
    "webpack-bundle-analyzer": "^4.5.0",
    "webpack-cli": "^4.9.0",
    "webpack-dev-server": "^4.7.4"
  },
  "optionalDependencies": {
    "fsevents": "2.3.2"
  }
}<|MERGE_RESOLUTION|>--- conflicted
+++ resolved
@@ -66,10 +66,6 @@
     "urijs": "1.16.1"
   },
   "devDependencies": {
-<<<<<<< HEAD
-    "cypress": "9.5.4",
-    "cypress-sql-server": "^1.0.0",
-=======
     "@types/angular": "1.8.3",
     "@types/jquery": "3.5.1",
     "@types/lodash": "^4.14.178",
@@ -83,7 +79,6 @@
     "glob": "^7.2.0",
     "html-loader": "^3.1.0",
     "html-webpack-plugin": "^5.3.2",
->>>>>>> bc275db5
     "http-proxy": "1.18.1",
     "http-proxy-middleware": "^2.0.4",
     "oclazyload": "^1.1.0",
