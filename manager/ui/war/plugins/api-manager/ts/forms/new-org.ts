import {_module} from "../apimanPlugin";

<<<<<<< HEAD
    export var NewOrgController = _module.controller("Apiman.NewOrgController",
=======
_module.controller("Apiman.NewOrgController",
>>>>>>> bc275db5
        ['$q', '$location', '$rootScope', '$scope', 'OrgSvcs', 'PageLifecycle', 'CurrentUser', 'Logger',
        function ($q, $location, $rootScope, $scope, OrgSvcs, PageLifecycle, CurrentUser, Logger) {
            $scope.saveNewOrg = function() {
                $scope.createButton.state = 'in-progress';
                OrgSvcs.save($scope.org, function(reply) {
                    CurrentUser.clear();
                    PageLifecycle.redirectTo('/orgs/{0}/plans', reply.id);
                }, PageLifecycle.handleError);
            };

            PageLifecycle.loadPage('NewOrg', undefined, undefined, $scope, function() {

                // Using this instead the existing permissions' system, as this is a global setting rather than an org based one
                if ($rootScope.noCreateOrg === true) {
                    Logger.info('Only administrators are allowed to create new organizations')
                    PageLifecycle.handleError({status: 404})
                }

                PageLifecycle.setPageTitle('new-org');
                $scope.$applyAsync(function() {
                    $('#apiman-entityname').focus();
                });
            });
        }]);<|MERGE_RESOLUTION|>--- conflicted
+++ resolved
@@ -1,10 +1,6 @@
 import {_module} from "../apimanPlugin";
 
-<<<<<<< HEAD
-    export var NewOrgController = _module.controller("Apiman.NewOrgController",
-=======
 _module.controller("Apiman.NewOrgController",
->>>>>>> bc275db5
         ['$q', '$location', '$rootScope', '$scope', 'OrgSvcs', 'PageLifecycle', 'CurrentUser', 'Logger',
         function ($q, $location, $rootScope, $scope, OrgSvcs, PageLifecycle, CurrentUser, Logger) {
             $scope.saveNewOrg = function() {
