--- conflicted
+++ resolved
@@ -12,14 +12,7 @@
     keycloak:
         container_name: keycloak
         image:
-<<<<<<< HEAD
-            quay.io/keycloak/keycloak:16.1.0
-        ports: 
-            - "8081:8080"
-            - "8444:8443"
-=======
             quay.io/keycloak/keycloak:17.0.0-legacy
->>>>>>> bc275db5
         environment:
             KEYCLOAK_USER: admin
             KEYCLOAK_PASSWORD: admin123!
