/// <reference path="apimanPlugin.ts"/>
module Apiman {

<<<<<<< HEAD
  export var NewAppController = _module.controller("Apiman.NewAppController", ['$location', '$scope', 'UserSvcs', 'OrgSvcs',  ($location,$scope, UserSvcs, OrgSvcs) => {
    UserSvcs.query(function(userOrgs) {
=======
  export var NewAppController = _module.controller("Apiman.NewAppController", ['$location','$scope', 'UserSvcs', 'OrgSvcs',  ($location,$scope, UserSvcs, OrgSvcs) => {
    UserSvcs.query({ entityType: 'organizations' },function(userOrgs) {
>>>>>>> 18def772
        $scope.organizations = userOrgs;
        $scope.selectedOrg = $scope.organizations[0];
    }, function(error) {
        alert("ERROR=" + error);
    });
    $scope.setOrg = function(org) {
      $scope.selectedOrg = org;
    };
    $scope.saveNewApp = function() {
        OrgSvcs.save({organizationId: $scope.selectedOrg.id, entityType: 'applications'}, $scope.app, function(reply) {
           $location.path(Apiman.pluginName + '/app-overview.html').search('org',$scope.selectedOrg.id).search('app',$scope.app.name).search('version',$scope.app.initialVersion);
        }, function(error) {
           if (error.status == 409) {
              $location.path('apiman/error-409.html');          
           } else {
              alert("ERROR=" + error.status + " " + error.statusText);
           }
        });
    };
  }]);

}<|MERGE_RESOLUTION|>--- conflicted
+++ resolved
@@ -1,13 +1,8 @@
 /// <reference path="apimanPlugin.ts"/>
 module Apiman {
 
-<<<<<<< HEAD
   export var NewAppController = _module.controller("Apiman.NewAppController", ['$location', '$scope', 'UserSvcs', 'OrgSvcs',  ($location,$scope, UserSvcs, OrgSvcs) => {
-    UserSvcs.query(function(userOrgs) {
-=======
-  export var NewAppController = _module.controller("Apiman.NewAppController", ['$location','$scope', 'UserSvcs', 'OrgSvcs',  ($location,$scope, UserSvcs, OrgSvcs) => {
-    UserSvcs.query({ entityType: 'organizations' },function(userOrgs) {
->>>>>>> 18def772
+    UserSvcs.query({ entityType: 'organizations' }, function(userOrgs) {
         $scope.organizations = userOrgs;
         $scope.selectedOrg = $scope.organizations[0];
     }, function(error) {
