/// <reference path="apimanPlugin.ts"/>
module Apiman {

<<<<<<< HEAD
    export var NewOrgController = _module.controller("Apiman.NewOrgController",
        ['$location', '$scope', 'OrgSvcs', ($location, $scope, OrgSvcs) => {
            $scope.saveNewOrg = function() {
                OrgSvcs.save($scope.org, function(reply) {
                    $location.path('apiman/dash.html');
                }, function(error) {
                    if (error.status == 409) {
                        $location.path('apiman/error-409.html');
                    } else {
                        alert("ERROR=" + error.status + " " + error.statusText);
                    }
                });
            };
        }]);
=======
  export var NewOrgController = _module.controller("Apiman.NewOrgController", ['$location','$scope', 'OrgSvcs',  ($location,$scope, OrgSvcs) => {

    $scope.saveNewOrg = function() {
        
        OrgSvcs.save($scope.org, function(reply) {
           $location.path('apiman/org-plans.html').search('org',reply.id);
        }, function(error) {
           if (error.status == 409) {
              $location.path('apiman/error-409.html');          
           } else {
              alert("ERROR=" + error.status + " " + error.statusText);
           }
        });
    };
  }]);
>>>>>>> 18def772

}<|MERGE_RESOLUTION|>--- conflicted
+++ resolved
@@ -1,12 +1,11 @@
 /// <reference path="apimanPlugin.ts"/>
 module Apiman {
 
-<<<<<<< HEAD
     export var NewOrgController = _module.controller("Apiman.NewOrgController",
         ['$location', '$scope', 'OrgSvcs', ($location, $scope, OrgSvcs) => {
             $scope.saveNewOrg = function() {
                 OrgSvcs.save($scope.org, function(reply) {
-                    $location.path('apiman/dash.html');
+                    $location.path('apiman/org-plans.html').search('org', reply.id);
                 }, function(error) {
                     if (error.status == 409) {
                         $location.path('apiman/error-409.html');
@@ -16,22 +15,5 @@
                 });
             };
         }]);
-=======
-  export var NewOrgController = _module.controller("Apiman.NewOrgController", ['$location','$scope', 'OrgSvcs',  ($location,$scope, OrgSvcs) => {
-
-    $scope.saveNewOrg = function() {
-        
-        OrgSvcs.save($scope.org, function(reply) {
-           $location.path('apiman/org-plans.html').search('org',reply.id);
-        }, function(error) {
-           if (error.status == 409) {
-              $location.path('apiman/error-409.html');          
-           } else {
-              alert("ERROR=" + error.status + " " + error.statusText);
-           }
-        });
-    };
-  }]);
->>>>>>> 18def772
 
 }