--- conflicted
+++ resolved
@@ -1,39 +1,26 @@
 /// <reference path="../../includes.ts"/>
 module ApimanServices {
 
-    export var _module = angular.module("ApimanServices", ['ngResource']);
+    export var _module = angular.module("ApimanServices", ['ngResource', 'ApimanConfiguration']);
 
-<<<<<<< HEAD
-    export var ActionServices = _module.factory('ActionServices', ['$resource',
-        function($resource) {
-            return $resource('http://127.0.0.1/apiman/actions');
+    export var ActionServices = _module.factory('ActionServices', ['$resource', 'Configuration',
+        function($resource, Configuration) {
+            var endpoint = Configuration.api.endpoint + '/apiman/actions';
+            return $resource(endpoint);
         }]);
 
-    export var UserServices = _module.factory('UserSvcs', ['$resource',
-        function($resource) {
-            return $resource('http://127.0.0.1/apiman/users/admin/:entityType',
+    export var UserServices = _module.factory('UserSvcs', ['$resource', 'Configuration',
+        function($resource, Configuration) {
+            var endpoint = Configuration.api.endpoint + '/apiman/users/admin/:entityType';
+            return $resource(endpoint,
                 { entityType: '@entityType' });
         }]);
 
-    export var OrganizationServices = _module.factory('OrgSvcs', ['$resource',
-        function($resource) {
-            return $resource('http://127.0.0.1/apiman/organizations/:organizationId/:entityType/:entityId/:versionsOrActivity/:version',
-                { organizationId: '@organizationId', entityType: '@entityType', entityId: '@entityId', versionsOrActivity: '@versionsOrActivity', version: '@version' });
+    export var OrganizationServices = _module.factory('OrgSvcs', ['$resource', 'Configuration',
+        function($resource, Configuration) {
+            var endpoint = Configuration.api.endpoint + '/apiman/organizations/:organizationId/:entityType/:entityId/:versionsOrActivity/:version/:policiesOrActivity/:policyId';
+            return $resource(endpoint,
+                { organizationId: '@organizationId', entityType: '@entityType', entityId: '@entityId', versionsOrActivity: '@versionsOrActivity', version: '@version', policiesOrActivity: '@policiesOrActivity', policyId: '@policyId' });
         }]);
 
-}
-=======
-   var userServices = angular.module('userServices', ['ngResource']);
-   userServices.factory('UserSvcs', ['$resource',
-    function($resource){
-      return $resource('http://127.0.0.1/apiman/users/admin/:entityType',
-	{entityType:'@entityType'});
-   }]);
- 
-   var organizationServices = angular.module('organizationServices', ['ngResource']);
-   organizationServices.factory('OrgSvcs', ['$resource',
-    function($resource){
-      return $resource('http://127.0.0.1/apiman/organizations/:organizationId/:entityType/:entityId/:versionsOrActivity/:version/:policiesOrActivity/:policyId',
-	{organizationId:'@organizationId', entityType:'@entityType', entityId:'@entityId',versionsOrActivity:'@versionsOrActivity', version:'@version',policiesOrActivity:'@policiesOrActivity', policyId:'@policyId'});
-   }]);
->>>>>>> 18def772
+}