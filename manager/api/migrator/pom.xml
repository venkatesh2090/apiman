<?xml version="1.0"?>
<project xsi:schemaLocation="http://maven.apache.org/POM/4.0.0 http://maven.apache.org/xsd/maven-4.0.0.xsd"
  xmlns="http://maven.apache.org/POM/4.0.0" xmlns:xsi="http://www.w3.org/2001/XMLSchema-instance">
  <modelVersion>4.0.0</modelVersion>
  <parent>
    <groupId>io.apiman</groupId>
    <artifactId>apiman-manager-api</artifactId>
<<<<<<< HEAD
    <version>2.2.4-SNAPSHOT</version>
=======
    <version>3.0.0-SNAPSHOT</version>
>>>>>>> bc275db5
  </parent>
  <artifactId>apiman-manager-api-migrator</artifactId>
  <name>apiman-manager-api-migrator</name>
  <dependencies>
    <!-- Project Dependencies -->
    <dependency>
      <groupId>${project.groupId}</groupId>
      <artifactId>apiman-common-util</artifactId>
    </dependency>
    <dependency>
      <groupId>${project.groupId}</groupId>
      <artifactId>apiman-common-logging-core</artifactId>
    </dependency>
    <dependency>
      <groupId>${project.groupId}</groupId>
      <artifactId>apiman-manager-api-core</artifactId>
    </dependency>
    <dependency>
      <groupId>${project.groupId}</groupId>
      <artifactId>apiman-manager-api-config</artifactId>
    </dependency>

    <!-- Third Party -->
    <dependency>
      <groupId>commons-io</groupId>
      <artifactId>commons-io</artifactId>
    </dependency>
    <dependency>
      <groupId>org.apache.commons</groupId>
      <artifactId>commons-lang3</artifactId>
    </dependency>
    <dependency>
      <groupId>com.fasterxml.jackson.core</groupId>
      <artifactId>jackson-core</artifactId>
    </dependency>
    <dependency>
      <groupId>com.fasterxml.jackson.core</groupId>
      <artifactId>jackson-databind</artifactId>
    </dependency>
    <dependency>
      <groupId>com.fasterxml.jackson.core</groupId>
      <artifactId>jackson-annotations</artifactId>
      <scope>provided</scope>
    </dependency>
    <dependency>
      <groupId>javax.enterprise</groupId>
      <artifactId>cdi-api</artifactId>
      <scope>provided</scope>
    </dependency>
    <dependency>
      <groupId>javax.transaction</groupId>
      <artifactId>javax.transaction-api</artifactId>
      <version>1.3</version>
      <scope>provided</scope>
    </dependency>

    <!-- Test Only -->
    <dependency>
      <groupId>${project.groupId}</groupId>
      <artifactId>apiman-test-common</artifactId>
      <scope>test</scope>
    </dependency>
  </dependencies>

</project><|MERGE_RESOLUTION|>--- conflicted
+++ resolved
@@ -5,11 +5,7 @@
   <parent>
     <groupId>io.apiman</groupId>
     <artifactId>apiman-manager-api</artifactId>
-<<<<<<< HEAD
-    <version>2.2.4-SNAPSHOT</version>
-=======
     <version>3.0.0-SNAPSHOT</version>
->>>>>>> bc275db5
   </parent>
   <artifactId>apiman-manager-api-migrator</artifactId>
   <name>apiman-manager-api-migrator</name>
@@ -62,7 +58,6 @@
     <dependency>
       <groupId>javax.transaction</groupId>
       <artifactId>javax.transaction-api</artifactId>
-      <version>1.3</version>
       <scope>provided</scope>
     </dependency>
 
