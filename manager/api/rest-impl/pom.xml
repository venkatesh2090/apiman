<project xmlns="http://maven.apache.org/POM/4.0.0" xmlns:xsi="http://www.w3.org/2001/XMLSchema-instance"
  xsi:schemaLocation="http://maven.apache.org/POM/4.0.0 http://maven.apache.org/xsd/maven-4.0.0.xsd">
  <modelVersion>4.0.0</modelVersion>
  <parent>
    <groupId>io.apiman</groupId>
    <artifactId>apiman-manager-api</artifactId>
<<<<<<< HEAD
    <version>2.2.4-SNAPSHOT</version>
=======
    <version>3.0.0-SNAPSHOT</version>
>>>>>>> bc275db5
  </parent>
  <artifactId>apiman-manager-api-rest-impl</artifactId>
  <name>apiman-manager-api-rest-impl</name>

  <dependencies>
    <!-- Project Dependencies -->
    <dependency>
      <groupId>${project.groupId}</groupId>
      <artifactId>apiman-common-util</artifactId>
    </dependency>
    <dependency>
      <groupId>${project.groupId}</groupId>
      <artifactId>apiman-common-logging-core</artifactId>
    </dependency>
    <dependency>
      <groupId>${project.groupId}</groupId>
      <artifactId>apiman-manager-api-beans</artifactId>
    </dependency>
    <dependency>
      <groupId>${project.groupId}</groupId>
      <artifactId>apiman-manager-api-config</artifactId>
    </dependency>
    <dependency>
      <groupId>${project.groupId}</groupId>
      <artifactId>apiman-manager-api-rest</artifactId>
    </dependency>
    <dependency>
      <groupId>${project.groupId}</groupId>
      <artifactId>apiman-manager-api-rest-exceptions</artifactId>
    </dependency>
    <dependency>
      <groupId>${project.groupId}</groupId>
      <artifactId>apiman-manager-api-core</artifactId>
    </dependency>
    <dependency>
      <groupId>${project.groupId}</groupId>
      <artifactId>apiman-manager-api-security</artifactId>
    </dependency>
    <dependency>
      <groupId>${project.groupId}</groupId>
      <artifactId>apiman-manager-api-gateway</artifactId>
    </dependency>
    <dependency>
      <groupId>${project.groupId}</groupId>
      <artifactId>apiman-gateway-engine-beans</artifactId>
    </dependency>
    <dependency>
      <groupId>${project.groupId}</groupId>
      <artifactId>apiman-manager-api-export-import-api</artifactId>
    </dependency>
    <dependency>
      <groupId>${project.groupId}</groupId>
      <artifactId>apiman-manager-api-migrator</artifactId>
    </dependency>
    <dependency>
      <groupId>${project.groupId}</groupId>
      <artifactId>apiman-common-plugin</artifactId>
    </dependency>

    <!-- Third Party Dependencies -->
    <dependency>
      <groupId>commons-io</groupId>
      <artifactId>commons-io</artifactId>
    </dependency>
    <dependency>
      <groupId>org.apache.commons</groupId>
      <artifactId>commons-lang3</artifactId>
    </dependency>
    <dependency>
      <groupId>org.apache.commons</groupId>
      <artifactId>commons-collections4</artifactId>
    </dependency>
    <dependency>
      <groupId>com.google.guava</groupId>
      <artifactId>guava</artifactId>
    </dependency>
    <dependency>
      <groupId>com.fasterxml.jackson.core</groupId>
      <artifactId>jackson-databind</artifactId>
    </dependency>
    <dependency>
      <groupId>com.fasterxml.jackson.dataformat</groupId>
      <artifactId>jackson-dataformat-yaml</artifactId>
    </dependency>
    <dependency>
      <groupId>com.fasterxml.jackson.dataformat</groupId>
      <artifactId>jackson-dataformat-xml</artifactId>
    </dependency>
    <dependency>
      <groupId>com.fasterxml.jackson.jaxrs</groupId>
      <artifactId>jackson-jaxrs-json-provider</artifactId>
      <version>${version.com.fasterxml.jackson}</version>
    </dependency>
    <dependency>
      <groupId>javax.enterprise</groupId>
      <artifactId>cdi-api</artifactId>
      <scope>provided</scope>
    </dependency>
    <dependency>
      <groupId>org.jboss.resteasy</groupId>
      <artifactId>resteasy-jaxrs</artifactId>
      <scope>provided</scope>
    </dependency>
    <dependency>
      <groupId>org.jeasy</groupId>
      <artifactId>easy-rules-core</artifactId>
    </dependency>
    <dependency>
      <groupId>org.jeasy</groupId>
      <artifactId>easy-rules-spel</artifactId>
    </dependency>
    <dependency>
      <groupId>com.github.ben-manes.caffeine</groupId>
      <artifactId>caffeine</artifactId>
    </dependency>
    <dependency>
      <groupId>jakarta.servlet</groupId>
      <artifactId>jakarta.servlet-api</artifactId>
      <scope>provided</scope>
    </dependency>
    <dependency>
      <groupId>javax.persistence</groupId>
      <artifactId>javax.persistence-api</artifactId>
      <scope>provided</scope>
    </dependency>
    <dependency>
      <groupId>joda-time</groupId>
      <artifactId>joda-time</artifactId>
    </dependency>
    <dependency>
      <groupId>javax.transaction</groupId>
      <artifactId>javax.transaction-api</artifactId>
      <version>1.3</version>
      <scope>provided</scope>
    </dependency>
    <!-- Swagger -->
    <dependency>
      <groupId>io.swagger</groupId>
      <artifactId>swagger-jaxrs</artifactId>
      <exclusions>
        <exclusion>
          <groupId>javax.ws.rs</groupId>
          <artifactId>jsr311-api</artifactId>
        </exclusion>
      </exclusions>
    </dependency>
    <!-- Test -->
    <dependency>
      <groupId>junit</groupId>
      <artifactId>junit</artifactId>
      <scope>test</scope>
    </dependency>
    <dependency>
      <groupId>org.assertj</groupId>
      <artifactId>assertj-core</artifactId>
      <scope>test</scope>
    </dependency>
    <dependency>
      <groupId>org.hibernate.validator</groupId>
      <artifactId>hibernate-validator</artifactId>
      <scope>test</scope>
    </dependency>
    <dependency>
      <groupId>org.glassfish</groupId>
      <artifactId>javax.el</artifactId>
      <scope>test</scope>
    </dependency>
  </dependencies>

  <build>
    <plugins>
      <plugin>
        <groupId>org.apache.maven.plugins</groupId>
        <artifactId>maven-compiler-plugin</artifactId>
        <version>${version.compiler.plugin}</version>
        <configuration>
          <source>11</source> <!-- Probably best to be conservative here for cases where beans are used outside of Apiman -->
          <target>11</target>
          <annotationProcessorPaths>
            <path>
              <groupId>org.mapstruct</groupId>
              <artifactId>mapstruct-processor</artifactId>
              <version>${version.org.mapstruct}</version>
            </path>
          </annotationProcessorPaths>
        </configuration>
      </plugin>
    </plugins>
  </build>
</project><|MERGE_RESOLUTION|>--- conflicted
+++ resolved
@@ -4,11 +4,7 @@
   <parent>
     <groupId>io.apiman</groupId>
     <artifactId>apiman-manager-api</artifactId>
-<<<<<<< HEAD
-    <version>2.2.4-SNAPSHOT</version>
-=======
     <version>3.0.0-SNAPSHOT</version>
->>>>>>> bc275db5
   </parent>
   <artifactId>apiman-manager-api-rest-impl</artifactId>
   <name>apiman-manager-api-rest-impl</name>
@@ -141,7 +137,6 @@
     <dependency>
       <groupId>javax.transaction</groupId>
       <artifactId>javax.transaction-api</artifactId>
-      <version>1.3</version>
       <scope>provided</scope>
     </dependency>
     <!-- Swagger -->
@@ -185,7 +180,7 @@
         <artifactId>maven-compiler-plugin</artifactId>
         <version>${version.compiler.plugin}</version>
         <configuration>
-          <source>11</source> <!-- Probably best to be conservative here for cases where beans are used outside of Apiman -->
+          <source>11</source>
           <target>11</target>
           <annotationProcessorPaths>
             <path>
