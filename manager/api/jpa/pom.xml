<project xmlns="http://maven.apache.org/POM/4.0.0" xmlns:xsi="http://www.w3.org/2001/XMLSchema-instance"
  xsi:schemaLocation="http://maven.apache.org/POM/4.0.0 http://maven.apache.org/xsd/maven-4.0.0.xsd">
  <modelVersion>4.0.0</modelVersion>
  <parent>
    <groupId>io.apiman</groupId>
    <artifactId>apiman-manager-api</artifactId>
<<<<<<< HEAD
    <version>2.2.4-SNAPSHOT</version>
=======
    <version>3.0.0-SNAPSHOT</version>
>>>>>>> bc275db5
  </parent>
  <artifactId>apiman-manager-api-jpa</artifactId>
  <name>apiman-manager-api-jpa</name>

  <dependencies>
    <!-- Project Dependencies -->
    <dependency>
      <groupId>${project.groupId}</groupId>
      <artifactId>apiman-common-util</artifactId>
    </dependency>
    <dependency>
      <groupId>${project.groupId}</groupId>
      <artifactId>apiman-manager-api-beans</artifactId>
    </dependency>
    <dependency>
      <groupId>${project.groupId}</groupId>
      <artifactId>apiman-manager-api-core</artifactId>
    </dependency>
    <dependency>
      <groupId>${project.groupId}</groupId>
      <artifactId>apiman-distro-data</artifactId>
    </dependency>

    <!-- SQL builder -->
    <dependency>
      <groupId>org.jdbi</groupId>
      <artifactId>jdbi3-core</artifactId>
    </dependency>
    <dependency>
      <groupId>com.h2database</groupId>
      <artifactId>h2</artifactId>
    </dependency>

    <!-- Spec Libs -->
    <dependency>
      <groupId>javax.enterprise</groupId>
      <artifactId>cdi-api</artifactId>
      <scope>provided</scope>
    </dependency>
    <dependency>
      <groupId>javax.persistence</groupId>
      <artifactId>javax.persistence-api</artifactId>
<!--      <scope>provided</scope>-->
    </dependency>

    <!-- Hibernate -->
    <dependency>
      <groupId>org.hibernate</groupId>
      <artifactId>hibernate-entitymanager</artifactId>
      <scope>provided</scope>
      <exclusions>

      </exclusions>
    </dependency>
    <dependency>
      <groupId>org.hibernate</groupId>
      <artifactId>hibernate-core</artifactId>
      <scope>provided</scope>
    </dependency>
    <dependency>
      <groupId>com.vladmihalcea</groupId>
      <artifactId>hibernate-types-52</artifactId>
    </dependency>
    <!-- Useful for xxhash, amongst other things. -->
    <dependency>
      <groupId>org.lz4</groupId>
      <artifactId>lz4-java</artifactId>
    </dependency>
    <!-- Commons -->
    <dependency>
      <groupId>commons-io</groupId>
      <artifactId>commons-io</artifactId>
    </dependency>
    <dependency>
      <groupId>org.apache.commons</groupId>
      <artifactId>commons-lang3</artifactId>
    </dependency>
    <dependency>
      <groupId>commons-dbutils</groupId>
      <artifactId>commons-dbutils</artifactId>
    </dependency>
    <dependency>
      <groupId>com.blazebit</groupId>
      <artifactId>blaze-persistence-core-api</artifactId>
      <scope>compile</scope>
    </dependency>
    <dependency>
      <groupId>com.blazebit</groupId>
      <artifactId>blaze-persistence-core-impl</artifactId>
      <scope>runtime</scope>
    </dependency>
    <dependency>
      <groupId>com.blazebit</groupId>
      <artifactId>blaze-persistence-integration-hibernate-5.3</artifactId>
      <scope>runtime</scope>
    </dependency>
    <dependency>
      <groupId>com.blazebit</groupId>
      <artifactId>blaze-persistence-integration-querydsl-expressions</artifactId>
      <scope>compile</scope>
    </dependency>
  </dependencies>

  <build>
    <plugins>
      <plugin>
        <groupId>org.apache.maven.plugins</groupId>
        <artifactId>maven-compiler-plugin</artifactId>
        <version>${version.compiler.plugin}</version>
        <configuration>
          <source>11</source>
          <source>11</source>
          <annotationProcessorPaths>
            <path>
              <groupId>org.mapstruct</groupId>
              <artifactId>mapstruct-processor</artifactId>
              <version>${version.org.mapstruct}</version>
            </path>
            <!-- other annotation processors -->
          </annotationProcessorPaths>
        </configuration>
      </plugin>
    </plugins>
  </build>
</project><|MERGE_RESOLUTION|>--- conflicted
+++ resolved
@@ -4,11 +4,7 @@
   <parent>
     <groupId>io.apiman</groupId>
     <artifactId>apiman-manager-api</artifactId>
-<<<<<<< HEAD
-    <version>2.2.4-SNAPSHOT</version>
-=======
     <version>3.0.0-SNAPSHOT</version>
->>>>>>> bc275db5
   </parent>
   <artifactId>apiman-manager-api-jpa</artifactId>
   <name>apiman-manager-api-jpa</name>
