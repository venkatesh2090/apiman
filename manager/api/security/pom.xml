--- conflicted
+++ resolved
@@ -4,11 +4,7 @@
   <parent>
     <groupId>io.apiman</groupId>
     <artifactId>apiman-manager-api</artifactId>
-<<<<<<< HEAD
-    <version>2.2.4-SNAPSHOT</version>
-=======
     <version>3.0.0-SNAPSHOT</version>
->>>>>>> bc275db5
   </parent>
   <artifactId>apiman-manager-api-security</artifactId>
   <name>apiman-manager-api-security</name>
@@ -53,7 +49,6 @@
     <dependency>
       <groupId>org.keycloak</groupId>
       <artifactId>keycloak-adapter-core</artifactId>
-      <version>${version.org.keycloak}</version>
       <scope>provided</scope>
     </dependency>
     <dependency>
@@ -64,7 +59,6 @@
     <dependency>
       <groupId>org.keycloak</groupId>
       <artifactId>keycloak-admin-client</artifactId>
-      <version>${version.org.keycloak}</version>
       <exclusions>
         <exclusion>
           <groupId>org.keycloak</groupId>
