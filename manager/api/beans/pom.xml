<project xmlns="http://maven.apache.org/POM/4.0.0" xmlns:xsi="http://www.w3.org/2001/XMLSchema-instance"
  xsi:schemaLocation="http://maven.apache.org/POM/4.0.0 http://maven.apache.org/xsd/maven-4.0.0.xsd">
  <modelVersion>4.0.0</modelVersion>
  <parent>
    <groupId>io.apiman</groupId>
    <artifactId>apiman-manager-api</artifactId>
<<<<<<< HEAD
    <version>2.2.4-SNAPSHOT</version>
=======
    <version>3.0.0-SNAPSHOT</version>
>>>>>>> bc275db5
  </parent>
  <artifactId>apiman-manager-api-beans</artifactId>
  <name>apiman-manager-api-beans</name>

  <dependencies>
    <!-- Project Dependencies -->
    <dependency>
      <groupId>${project.groupId}</groupId>
      <artifactId>apiman-common-util</artifactId>
    </dependency>

    <!-- Third Party Dependencies -->
    <dependency>
      <groupId>javax.persistence</groupId>
      <artifactId>javax.persistence-api</artifactId>
      <scope>provided</scope>
    </dependency>
    <dependency>
      <groupId>org.hibernate</groupId>
      <artifactId>hibernate-core</artifactId>
      <scope>provided</scope>
    </dependency>
    <dependency>
      <groupId>com.fasterxml.jackson.core</groupId>
      <artifactId>jackson-databind</artifactId>
      <scope>provided</scope>
    </dependency>
    <dependency>
      <groupId>com.fasterxml.jackson.core</groupId>
      <artifactId>jackson-annotations</artifactId>
      <scope>provided</scope>
    </dependency>
    <dependency>
      <groupId>com.ibm.icu</groupId>
      <artifactId>icu4j</artifactId>
      <scope>provided</scope>
    </dependency>

    <!-- Formerly Java JEE dependencies -->
    <dependency>
      <groupId>com.sun.xml.ws</groupId>
      <artifactId>jaxws-ri</artifactId>
      <type>pom</type>
    </dependency>
    <dependency>
      <groupId>jakarta.xml.bind</groupId>
      <artifactId>jakarta.xml.bind-api</artifactId>
    </dependency>
    <dependency>
      <groupId>com.sun.xml.bind</groupId>
      <artifactId>jaxb-impl</artifactId>
    </dependency>
    <dependency>
      <groupId>org.testcontainers</groupId>
      <artifactId>junit-jupiter</artifactId>
      <scope>test</scope>
    </dependency>
    <dependency>
      <groupId>org.mapstruct</groupId>
      <artifactId>mapstruct</artifactId>
    </dependency>
    <dependency>
      <groupId>javax.validation</groupId>
      <artifactId>validation-api</artifactId>
      <version>2.0.1.Final</version>
    </dependency>
    <dependency>
      <groupId>com.vladmihalcea</groupId>
      <artifactId>hibernate-types-52</artifactId>
    </dependency>
    <dependency>
      <groupId>org.jboss.spec.javax.ws.rs</groupId>
      <artifactId>jboss-jaxrs-api_2.1_spec</artifactId>
      <scope>provided</scope>
    </dependency>
    <dependency>
      <groupId>org.jboss.resteasy</groupId>
      <artifactId>resteasy-multipart-provider</artifactId>
      <version>${version.org.jboss.resteasy}</version>
    </dependency>
  </dependencies>

  <build>
    <plugins>
      <plugin>
        <groupId>org.apache.maven.plugins</groupId>
        <artifactId>maven-compiler-plugin</artifactId>
        <version>${version.compiler.plugin}</version>
        <configuration>
          <source>1.8</source> <!-- Probably best to be conservative here for cases where beans are used outside of Apiman -->
          <target>1.8</target>
          <annotationProcessorPaths>
            <path>
              <groupId>org.mapstruct</groupId>
              <artifactId>mapstruct-processor</artifactId>
              <version>${version.org.mapstruct}</version>
            </path>
            <path>
              <groupId>org.hibernate</groupId>
              <artifactId>hibernate-jpamodelgen</artifactId>
              <version>${version.org.hibernate}</version>
            </path>
            <!-- other annotation processors -->
          </annotationProcessorPaths>
        </configuration>
      </plugin>
    </plugins>

    <resources>
      <resource>
        <directory>src/main/resources</directory>
      </resource>
      <!-- Include some of the source for this project so that it can be used by GWT projects. -->
      <resource>
        <directory>src/main/java</directory>
        <includes>
          <include>**/*.java</include>
        </includes>
      </resource>
    </resources>
  </build>
</project><|MERGE_RESOLUTION|>--- conflicted
+++ resolved
@@ -4,11 +4,7 @@
   <parent>
     <groupId>io.apiman</groupId>
     <artifactId>apiman-manager-api</artifactId>
-<<<<<<< HEAD
-    <version>2.2.4-SNAPSHOT</version>
-=======
     <version>3.0.0-SNAPSHOT</version>
->>>>>>> bc275db5
   </parent>
   <artifactId>apiman-manager-api-beans</artifactId>
   <name>apiman-manager-api-beans</name>
@@ -73,7 +69,6 @@
     <dependency>
       <groupId>javax.validation</groupId>
       <artifactId>validation-api</artifactId>
-      <version>2.0.1.Final</version>
     </dependency>
     <dependency>
       <groupId>com.vladmihalcea</groupId>
@@ -87,7 +82,6 @@
     <dependency>
       <groupId>org.jboss.resteasy</groupId>
       <artifactId>resteasy-multipart-provider</artifactId>
-      <version>${version.org.jboss.resteasy}</version>
     </dependency>
   </dependencies>
 
