<project xmlns="http://maven.apache.org/POM/4.0.0" xmlns:xsi="http://www.w3.org/2001/XMLSchema-instance"
  xsi:schemaLocation="http://maven.apache.org/POM/4.0.0 https://maven.apache.org/maven-v4_0_0.xsd">
  <parent>
    <groupId>io.apiman</groupId>
    <artifactId>apiman</artifactId>
<<<<<<< HEAD
    <version>2.2.4-SNAPSHOT</version>
=======
    <version>3.0.0-SNAPSHOT</version>
>>>>>>> bc275db5
  </parent>

  <modelVersion>4.0.0</modelVersion>
  <artifactId>apiman-migration-assistant</artifactId>
<<<<<<< HEAD
  <version>2.2.4-SNAPSHOT</version>
=======
  <version>3.0.0-SNAPSHOT</version>
>>>>>>> bc275db5
  <name>apiman-migration-assistant</name>

  <dependencies>
    <dependency>
      <groupId>info.picocli</groupId>
      <artifactId>picocli</artifactId>
    </dependency>
    <dependency>
      <groupId>info.picocli</groupId>
      <artifactId>picocli-codegen</artifactId>
    </dependency>
    <dependency>
      <groupId>com.squareup.okhttp</groupId>
      <artifactId>okhttp</artifactId>
    </dependency>
    <dependency>
      <groupId>io.apiman</groupId>
      <artifactId>apiman-manager-api-beans</artifactId>
      <exclusions>
        <exclusion>
            <groupId>javax.persistence</groupId>
            <artifactId>javax.persistence-api</artifactId>
        </exclusion>
        <exclusion>
          <groupId>org.hibernate</groupId>
          <artifactId>hibernate-core</artifactId>
        </exclusion>
        <exclusion>
          <groupId>com.ibm.icu</groupId>
          <artifactId>icu4j</artifactId>
        </exclusion>
        <exclusion>
          <groupId>com.sun.xml.ws</groupId>
          <artifactId>jaxws-ri</artifactId>
        </exclusion>
        <exclusion>
          <groupId>jakarta.xml.bind</groupId>
          <artifactId>jakarta.xml.bind-api</artifactId>
        </exclusion>
        <exclusion>
          <groupId>com.sun.xml.bind</groupId>
          <artifactId>jaxb-impl</artifactId>
        </exclusion>
        <exclusion>
          <groupId>commons-codec</groupId>
          <artifactId>commons-codec</artifactId>
        </exclusion>
        <exclusion>
          <groupId>org.apache.commons</groupId>
          <artifactId>commons-lang3</artifactId>
        </exclusion>
        <exclusion>
          <groupId>commons-io</groupId>
          <artifactId>commons-io</artifactId>
        </exclusion>
      </exclusions>
    </dependency>
    <dependency>
      <groupId>com.fasterxml.jackson.core</groupId>
      <artifactId>jackson-databind</artifactId>
    </dependency>
    <dependency>
      <groupId>com.fasterxml.jackson.core</groupId>
      <artifactId>jackson-core</artifactId>
    </dependency>
    <dependency>
      <groupId>org.apache.logging.log4j</groupId>
      <artifactId>log4j-core</artifactId>
    </dependency>
    <dependency>
      <groupId>org.apache.maven</groupId>
      <artifactId>maven-artifact</artifactId>
    </dependency>
  </dependencies>

  <build>
    <plugins>
      <plugin>
        <groupId>org.apache.maven.plugins</groupId>
        <artifactId>maven-shade-plugin</artifactId>
        <version>${version.shade.plugin}</version>
        <executions>
          <execution>
            <goals>
              <goal>shade</goal>
            </goals>
            <configuration>
              <keepDependenciesWithProvidedScope>false</keepDependenciesWithProvidedScope>
              <shadedArtifactAttached>true</shadedArtifactAttached>
              <transformers>
                <transformer implementation="org.apache.maven.plugins.shade.resource.ManifestResourceTransformer">
                  <mainClass>io.apiman.migration.ApimanMigratorCli</mainClass>
                </transformer>
              </transformers>
            </configuration>
          </execution>
        </executions>
      </plugin>
      <plugin>
        <groupId>org.apache.maven.plugins</groupId>
        <artifactId>maven-compiler-plugin</artifactId>
        <!-- annotationProcessorPaths requires maven-compiler-plugin version 3.5 or higher -->
        <version>${version.compiler.plugin}</version>
        <configuration>
          <annotationProcessorPaths>
            <path>
              <groupId>info.picocli</groupId>
              <artifactId>picocli-codegen</artifactId>
              <version>${version.info.picocli}</version>
            </path>
          </annotationProcessorPaths>
          <compilerArgs>
            <arg>-Aproject=${project.groupId}/${project.artifactId}</arg>
          </compilerArgs>
        </configuration>
      </plugin>
    </plugins>
  </build>
</project><|MERGE_RESOLUTION|>--- conflicted
+++ resolved
@@ -3,20 +3,12 @@
   <parent>
     <groupId>io.apiman</groupId>
     <artifactId>apiman</artifactId>
-<<<<<<< HEAD
-    <version>2.2.4-SNAPSHOT</version>
-=======
     <version>3.0.0-SNAPSHOT</version>
->>>>>>> bc275db5
   </parent>
 
   <modelVersion>4.0.0</modelVersion>
   <artifactId>apiman-migration-assistant</artifactId>
-<<<<<<< HEAD
-  <version>2.2.4-SNAPSHOT</version>
-=======
   <version>3.0.0-SNAPSHOT</version>
->>>>>>> bc275db5
   <name>apiman-migration-assistant</name>
 
   <dependencies>
@@ -135,4 +127,52 @@
       </plugin>
     </plugins>
   </build>
+
+  <profiles>
+    <profile>
+      <id>docker</id>
+      <build>
+        <plugins>
+          <plugin>
+            <groupId>io.fabric8</groupId>
+            <artifactId>docker-maven-plugin</artifactId>
+            <version>${version.docker.plugin}</version>
+            <executions>
+              <execution>
+                <id>docker-build</id>
+                <goals>
+                  <goal>build</goal>
+                </goals>
+              </execution>
+            </executions>
+            <configuration>
+              <images>
+                <image>
+                  <name>apiman/migration-assistant</name>
+                  <build>
+                    <dockerFileDir>${project.basedir}/src/main/docker</dockerFileDir>
+                    <assembly>
+                      <inline>
+                        <fileSets>
+                          <fileSet>
+                            <includes>
+                              <include>target/${project.artifactId}-${project.version}-shaded.jar</include>
+                            </includes>
+                            <outputDirectory></outputDirectory>
+                            <filtered>false</filtered>
+                            <directoryMode>0755</directoryMode>
+                            <fileMode>0755</fileMode>
+                          </fileSet>
+                        </fileSets>
+                      </inline>
+                    </assembly>
+                  </build>
+                </image>
+              </images>
+            </configuration>
+          </plugin>
+        </plugins>
+      </build>
+    </profile>
+  </profiles>
 </project>