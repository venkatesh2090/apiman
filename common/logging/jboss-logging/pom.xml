--- conflicted
+++ resolved
@@ -5,11 +5,7 @@
   <parent>
     <groupId>io.apiman</groupId>
     <artifactId>apiman-common-logging</artifactId>
-<<<<<<< HEAD
-    <version>2.2.4-SNAPSHOT</version>
-=======
     <version>3.0.0-SNAPSHOT</version>
->>>>>>> bc275db5
     <relativePath>../pom.xml</relativePath>
   </parent>
   <modelVersion>4.0.0</modelVersion>
