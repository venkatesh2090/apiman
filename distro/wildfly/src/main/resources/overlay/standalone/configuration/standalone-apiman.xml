--- conflicted
+++ resolved
@@ -495,8 +495,6 @@
                 <cacheTemplates>true</cacheTemplates>
                 <dir>${jboss.home.dir}/themes</dir>
             </theme>
-<<<<<<< HEAD
-=======
             <!-- Start Apiman SPIs -->
             <spi name="required-action">
                 <provider name="approval-required" enabled="true">
@@ -524,7 +522,6 @@
                     </properties>
                 </provider>
             </spi>
->>>>>>> bc275db5
             <spi name="eventsStore">
                 <provider name="jpa" enabled="true">
                     <properties>
@@ -579,15 +576,6 @@
             <spi name="x509cert-lookup">
                 <default-provider>${keycloak.x509cert.lookup.provider:default}</default-provider>
                 <provider name="default" enabled="true"/>
-            </spi>
-            <spi name="hostname">
-                <default-provider>default</default-provider>
-                <provider name="default" enabled="true">
-                    <properties>
-                        <property name="frontendUrl" value="${keycloak.frontendUrl:}"/>
-                        <property name="forceBackendUrlToFrontendUrl" value="false"/>
-                    </properties>
-                </provider>
             </spi>
         </subsystem>
         <subsystem xmlns="urn:jboss:domain:mail:4.0">
