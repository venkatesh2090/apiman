name: Verify Build Workflow
on:
  push:
    paths-ignore:
      - '.gitignore'
      - 'LICENSE'
      - 'README*'
      - 'CODE_OF_CONDUCT*'
    branches: [3.x]
  pull_request:
    paths-ignore:
      - '.github/**'
      - '.gitignore'
      - 'LICENSE'
      - 'README*'
      - 'CODE_OF_CONDUCT*'
<<<<<<< HEAD
    branches: [master, 3.x]
=======
    branches: [3.x]
>>>>>>> bc275db5

jobs:
  build-verify:
    name: Verify Build
    runs-on: ubuntu-latest
    if: github.repository_owner == 'Apiman'
    strategy:
      matrix:
<<<<<<< HEAD
        java: [ 8, 11, 17 ]
=======
        java: [ 11, 17 ]
>>>>>>> bc275db5
        integration-suite:
          # Default, empty string to avoid setting
          - name: Default configuration (JPA)
            command: " "
          # Servlet elasticsearch
          - name: Servlet with Elasticsearch gateway
            command: -Dapiman.gateway-test.config=servlet-es
          # Vert.x in-memory gateway
          - name: Vert.x with in-memory registry
            command: -Dapiman.gateway-test.config=vertx3-mem
          # Vert.x elasticsearch gateway
          - name: Vert.x with Elasticsearch registry
            command: -Dapiman.gateway-test.config=vertx3-es
<<<<<<< HEAD
          # Vert.x file/static
          - name: Vert.x with immutable file registry
            command: -Dapiman.gateway-test.config=vertx3-file
=======
>>>>>>> bc275db5

    steps:
      - name: Checkout Code
        uses: actions/checkout@v2
        with:
          fetch-depth: 0

      - name: Set up JDK ${{ matrix.java }}
        uses: actions/setup-java@v2
        with:
          distribution: adopt
          java-version: ${{ matrix.java }}
          cache: maven

      - name: Get yarn cache directory path
        id: yarn-cache-dir-path
        run: echo "::set-output name=dir::$(yarn cache dir)"

      - name: Cache yarn cache
        uses: actions/cache@v2
        id: cache-yarn-cache
        with:
          path: ${{ steps.yarn-cache-dir-path.outputs.dir }}
          key: ${{ runner.os }}-yarn-${{ hashFiles('**/yarn.lock') }}
          restore-keys: |
            ${{ runner.os }}-yarn-

      - name: Build Project (including /parent)
        run: ./fastbuild.sh

      - name: Run platform-specific integration tests (${{ matrix.integration-suite.name }})
        run: ./mvnw test install -Dinvoker.skip -Dmaven.javadoc.skip=true -B ${{ matrix.integration-suite.command }}

      - name: Publish Test Report
        if: ${{ always() }}
        uses: mikepenz/action-junit-report@v2.4.3
        with:
          report_paths: '**/target/surefire-reports/TEST-*.xml'

  e2e:
    name: Cypress end-to-end testing
    runs-on: ubuntu-latest
    steps:
      - name: Checkout Code
        uses: actions/checkout@v2
<<<<<<< HEAD
        with:
          fetch-depth: 0
          
      - name: Cache local Maven repository
        uses: actions/cache@v2
=======
>>>>>>> bc275db5
        with:
          fetch-depth: 0

      - name: Set up JDK 11 (for deploying assets, docker builds, etc)
        uses: actions/setup-java@v2
        with:
          distribution: adopt
          cache: maven
          java-version: 11
          server-id: ossrh
          server-username: MAVEN_USERNAME
          server-password: MAVEN_PASSWORD

      - name: Build latest docker image locally & run Cypress
        run: |
          cd manager/ui/war
          yarn install --frozen-lockfile
          yarn apiman:rebuild
          yarn ci
        env:
          CYPRESS_RECORD_KEY: ${{ secrets.CYPRESS_DASHBOARD_TOKEN }}
<<<<<<< HEAD
          GITHUB_TOKEN: ${{ secrets.GITHUB_TOKEN }}

  publish-snapshots:
    name: Publish master snapshot artifacts
    runs-on: ubuntu-latest
    if: startsWith(github.ref, 'refs/heads/') && github.ref == 'refs/heads/master' && github.repository_owner == 'Apiman'
    needs: [ build-verify ]

    steps:
      - name: Checkout Code
        uses: actions/checkout@v2
        with:
          fetch-depth: 0
          
      - name: Cache local Maven repository
        uses: actions/cache@v2
        with:
          path: ~/.m2/repository
          key: ${{ runner.os }}-maven-${{ hashFiles('**/pom.xml') }}
          restore-keys: |
            ${{ runner.os }}-maven-
            
      - name: Set up JDK 11 (for deploying assets, docker builds, etc)
        uses: actions/setup-java@v1
        with:
          java-version: 11
          server-id: ossrh
          server-username: MAVEN_USERNAME
          server-password: MAVEN_PASSWORD

      - name: 'Apiman Parent: Build and deploy POM/BOM & Deploy to OSSRH'
        run: |
          cd parent
          sh ../mvnw -B clean install
          sh ../mvnw -B deploy
        env:
          MAVEN_USERNAME: ${{ secrets.OSSRH_USERNAME }}
          MAVEN_PASSWORD: ${{ secrets.OSSRH_TOKEN }}

      - name: 'Apiman: Build and Publish Docker Images & Deploy OSSRH Snapshots'
        run: |
          ./mvnw -B clean package docker:build -P docker -DskipTests
          echo ${{ secrets.DOCKERHUB_PASSWORD }} | docker login -u ${{ secrets.DOCKERHUB_USERNAME }} --password-stdin
          docker push apiman/on-wildfly:latest

          echo ${{ secrets.GITHUB_TOKEN }} | docker login ghcr.io -u $GITHUB_ACTOR --password-stdin
          docker tag apiman/on-wildfly:latest ghcr.io/apiman/on-wildfly:latest
          docker push ghcr.io/apiman/on-wildfly:latest

          ./mvnw -B deploy -DskipTests -Dmaven.test.skip=true
        env:
          MAVEN_USERNAME: ${{ secrets.OSSRH_USERNAME }}
          MAVEN_PASSWORD: ${{ secrets.OSSRH_TOKEN }}
          GITHUB_TOKEN: ${{ secrets.GITHUB_TOKEN }}
=======
          GITHUB_TOKEN: ${{ secrets.GITHUB_TOKEN }}
>>>>>>> bc275db5
<|MERGE_RESOLUTION|>--- conflicted
+++ resolved
@@ -6,7 +6,7 @@
       - 'LICENSE'
       - 'README*'
       - 'CODE_OF_CONDUCT*'
-    branches: [3.x]
+    branches: [master]
   pull_request:
     paths-ignore:
       - '.github/**'
@@ -14,11 +14,7 @@
       - 'LICENSE'
       - 'README*'
       - 'CODE_OF_CONDUCT*'
-<<<<<<< HEAD
-    branches: [master, 3.x]
-=======
-    branches: [3.x]
->>>>>>> bc275db5
+    branches: [master]
 
 jobs:
   build-verify:
@@ -27,11 +23,7 @@
     if: github.repository_owner == 'Apiman'
     strategy:
       matrix:
-<<<<<<< HEAD
-        java: [ 8, 11, 17 ]
-=======
         java: [ 11, 17 ]
->>>>>>> bc275db5
         integration-suite:
           # Default, empty string to avoid setting
           - name: Default configuration (JPA)
@@ -42,15 +34,9 @@
           # Vert.x in-memory gateway
           - name: Vert.x with in-memory registry
             command: -Dapiman.gateway-test.config=vertx3-mem
-          # Vert.x elasticsearch gateway
+          # Vert.x elasticsearch
           - name: Vert.x with Elasticsearch registry
             command: -Dapiman.gateway-test.config=vertx3-es
-<<<<<<< HEAD
-          # Vert.x file/static
-          - name: Vert.x with immutable file registry
-            command: -Dapiman.gateway-test.config=vertx3-file
-=======
->>>>>>> bc275db5
 
     steps:
       - name: Checkout Code
@@ -96,14 +82,6 @@
     steps:
       - name: Checkout Code
         uses: actions/checkout@v2
-<<<<<<< HEAD
-        with:
-          fetch-depth: 0
-          
-      - name: Cache local Maven repository
-        uses: actions/cache@v2
-=======
->>>>>>> bc275db5
         with:
           fetch-depth: 0
 
@@ -125,7 +103,6 @@
           yarn ci
         env:
           CYPRESS_RECORD_KEY: ${{ secrets.CYPRESS_DASHBOARD_TOKEN }}
-<<<<<<< HEAD
           GITHUB_TOKEN: ${{ secrets.GITHUB_TOKEN }}
 
   publish-snapshots:
@@ -179,7 +156,4 @@
         env:
           MAVEN_USERNAME: ${{ secrets.OSSRH_USERNAME }}
           MAVEN_PASSWORD: ${{ secrets.OSSRH_TOKEN }}
-          GITHUB_TOKEN: ${{ secrets.GITHUB_TOKEN }}
-=======
-          GITHUB_TOKEN: ${{ secrets.GITHUB_TOKEN }}
->>>>>>> bc275db5
+          GITHUB_TOKEN: ${{ secrets.GITHUB_TOKEN }}