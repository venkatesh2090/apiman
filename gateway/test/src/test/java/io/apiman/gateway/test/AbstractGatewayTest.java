/*
 * Copyright 2014 JBoss Inc
 *
 * Licensed under the Apache License, Version 2.0 (the "License");
 * you may not use this file except in compliance with the License.
 * You may obtain a copy of the License at
 *
 *      http://www.apache.org/licenses/LICENSE-2.0
 *
 * Unless required by applicable law or agreed to in writing, software
 * distributed under the License is distributed on an "AS IS" BASIS,
 * WITHOUT WARRANTIES OR CONDITIONS OF ANY KIND, either express or implied.
 * See the License for the specific language governing permissions and
 * limitations under the License.
 */
package io.apiman.gateway.test;

import io.apiman.gateway.engine.components.IDataStoreComponent;
import io.apiman.gateway.engine.components.IHttpClientComponent;
import io.apiman.gateway.engine.components.IPolicyFailureFactoryComponent;
import io.apiman.gateway.engine.components.IRateLimiterComponent;
import io.apiman.gateway.engine.components.ISharedStateComponent;
import io.apiman.gateway.engine.es.ESRateLimiterComponent;
import io.apiman.gateway.engine.es.ESRegistry;
import io.apiman.gateway.engine.es.ESSharedStateComponent;
import io.apiman.gateway.engine.impl.DefaultPluginRegistry;
import io.apiman.gateway.engine.impl.InMemoryDataStoreComponent;
import io.apiman.gateway.engine.impl.InMemoryRateLimiterComponent;
import io.apiman.gateway.engine.impl.InMemoryRegistry;
import io.apiman.gateway.engine.impl.InMemorySharedStateComponent;
import io.apiman.gateway.engine.policy.PolicyFactoryImpl;
import io.apiman.gateway.platforms.servlet.PolicyFailureFactoryComponent;
import io.apiman.gateway.platforms.servlet.components.HttpClientComponentImpl;
import io.apiman.gateway.platforms.servlet.connectors.HttpConnectorFactory;
import io.apiman.gateway.platforms.war.WarEngineConfig;
import io.apiman.gateway.test.server.EchoServer;
import io.apiman.gateway.test.server.GatewayServer;
import io.apiman.gateway.test.server.GatewayTestType;
import io.apiman.gateway.test.server.GatewayTestUtils;
import io.apiman.test.common.util.TestPlanRunner;

import java.io.File;

import org.junit.AfterClass;
import org.junit.BeforeClass;

/**
 * Base class for all Gateway tests.
 *
 * @author eric.wittmann@redhat.com
 */
@SuppressWarnings("nls")
public class AbstractGatewayTest {
    
    protected static final int ECHO_PORT = 7654;
    protected static final int GATEWAY_PORT = 8080;
    protected static final int GATEWAY_PROXY_PORT = 8081;
    protected static final boolean USE_PROXY = false; // if you set this to true you must start a tcp proxy on 8081
    
    static {
        configureGateway();
    }

    private static EchoServer echoServer = new EchoServer(ECHO_PORT);
    private static GatewayServer gatewayServer = new GatewayServer(GATEWAY_PORT);

    @BeforeClass
    public static void setup() throws Exception {
        echoServer.start();
        gatewayServer.start();
    }

    /**
     * Configures the gateway by settings system properties.
     */
    protected static void configureGateway() {
        System.setProperty(WarEngineConfig.APIMAN_GATEWAY_PLUGIN_REGISTRY_CLASS, DefaultPluginRegistry.class.getName());
        System.setProperty(WarEngineConfig.APIMAN_GATEWAY_PLUGIN_REGISTRY_CLASS + ".pluginsDir", new File("target/plugintmp").getAbsolutePath());
        System.setProperty(WarEngineConfig.APIMAN_GATEWAY_CONNECTOR_FACTORY_CLASS, HttpConnectorFactory.class.getName());
        System.setProperty(WarEngineConfig.APIMAN_GATEWAY_POLICY_FACTORY_CLASS, PolicyFactoryImpl.class.getName());
<<<<<<< HEAD
=======
        
        // Register test components
        System.setProperty(WarEngineConfig.APIMAN_GATEWAY_COMPONENT_PREFIX + ISharedStateComponent.class.getSimpleName(), 
                InMemorySharedStateComponent.class.getName());
        System.setProperty(WarEngineConfig.APIMAN_GATEWAY_COMPONENT_PREFIX + IDataStoreComponent.class.getSimpleName(), 
                InMemoryDataStoreComponent.class.getName());
        System.setProperty(WarEngineConfig.APIMAN_GATEWAY_COMPONENT_PREFIX + IRateLimiterComponent.class.getSimpleName(), 
                InMemoryRateLimiterComponent.class.getName());
>>>>>>> 17f04c4c
        System.setProperty(WarEngineConfig.APIMAN_GATEWAY_COMPONENT_PREFIX + IPolicyFailureFactoryComponent.class.getSimpleName(), 
                PolicyFailureFactoryComponent.class.getName());
        System.setProperty(WarEngineConfig.APIMAN_GATEWAY_COMPONENT_PREFIX + IHttpClientComponent.class.getSimpleName(), 
                HttpClientComponentImpl.class.getName());
        
        if (GatewayTestUtils.getTestType() == GatewayTestType.memory) {
            // Configure to run with in-memory components
            /////////////////////////////////////////////
            System.setProperty(WarEngineConfig.APIMAN_GATEWAY_REGISTRY_CLASS, InMemoryRegistry.class.getName());
            System.setProperty(WarEngineConfig.APIMAN_GATEWAY_COMPONENT_PREFIX + ISharedStateComponent.class.getSimpleName(), 
                    InMemorySharedStateComponent.class.getName());
            System.setProperty(WarEngineConfig.APIMAN_GATEWAY_COMPONENT_PREFIX + IRateLimiterComponent.class.getSimpleName(), 
                    InMemoryRateLimiterComponent.class.getName());
        } else if (GatewayTestUtils.getTestType() == GatewayTestType.es) {
            // Configure to run with elasticsearch components
            /////////////////////////////////////////////////
            System.setProperty(WarEngineConfig.APIMAN_GATEWAY_REGISTRY_CLASS, ESRegistry.class.getName());
            System.setProperty(WarEngineConfig.APIMAN_GATEWAY_REGISTRY_CLASS + ".client.type", "local");
            System.setProperty(WarEngineConfig.APIMAN_GATEWAY_REGISTRY_CLASS + ".client.class", GatewayServer.class.getName());
            System.setProperty(WarEngineConfig.APIMAN_GATEWAY_REGISTRY_CLASS + ".client.field", "ES_CLIENT");
            
            System.setProperty(WarEngineConfig.APIMAN_GATEWAY_COMPONENT_PREFIX + ISharedStateComponent.class.getSimpleName(), 
                    ESSharedStateComponent.class.getName());
            System.setProperty(WarEngineConfig.APIMAN_GATEWAY_COMPONENT_PREFIX + ISharedStateComponent.class.getSimpleName() + ".client.type", 
                    "local");
            System.setProperty(WarEngineConfig.APIMAN_GATEWAY_COMPONENT_PREFIX + ISharedStateComponent.class.getSimpleName() + ".client.class", 
                    GatewayServer.class.getName());
            System.setProperty(WarEngineConfig.APIMAN_GATEWAY_COMPONENT_PREFIX + ISharedStateComponent.class.getSimpleName() + ".client.field", 
                    "ES_CLIENT");

            System.setProperty(WarEngineConfig.APIMAN_GATEWAY_COMPONENT_PREFIX + IRateLimiterComponent.class.getSimpleName(), 
                    ESRateLimiterComponent.class.getName());
            System.setProperty(WarEngineConfig.APIMAN_GATEWAY_COMPONENT_PREFIX + IRateLimiterComponent.class.getSimpleName() + ".client.type", 
                    "local");
            System.setProperty(WarEngineConfig.APIMAN_GATEWAY_COMPONENT_PREFIX + IRateLimiterComponent.class.getSimpleName() + ".client.class", 
                    GatewayServer.class.getName());
            System.setProperty(WarEngineConfig.APIMAN_GATEWAY_COMPONENT_PREFIX + IRateLimiterComponent.class.getSimpleName() + ".client.field", 
                    "ES_CLIENT");
        }
    }

    @AfterClass
    public static void shutdown() throws Exception {
        gatewayServer.stop();
        echoServer.stop();
    }

    /**
     * Runs the given test plan.
     * @param planPath
     */
    protected void runTestPlan(String planPath) {
        System.setProperty("apiman-gateway-test.endpoints.echo", getEchoEndpoint());
        runTestPlan(planPath, getClass().getClassLoader());
    }
    
    /**
     * Runs the given test plan.
     * @param planPath
     * @param classLoader
     */
    protected void runTestPlan(String planPath, ClassLoader classLoader) {
        String baseApiUrl = getGatewayEndpoint();
        TestPlanRunner runner = new TestPlanRunner(baseApiUrl);
        runner.runTestPlan(planPath, classLoader);
    }

    /**
     * @return the gateway endpoint
     */
    protected String getGatewayEndpoint() {
        int port = GATEWAY_PORT;
        if (USE_PROXY) {
            port = GATEWAY_PROXY_PORT;
        }
        String baseApiUrl = "http://localhost:" + port;
        return baseApiUrl;
    }
    
    /**
     * @return the echo server endpoint
     */
    protected String getEchoEndpoint() {
        return "http://localhost:" + ECHO_PORT;
    }

}<|MERGE_RESOLUTION|>--- conflicted
+++ resolved
@@ -78,21 +78,12 @@
         System.setProperty(WarEngineConfig.APIMAN_GATEWAY_PLUGIN_REGISTRY_CLASS + ".pluginsDir", new File("target/plugintmp").getAbsolutePath());
         System.setProperty(WarEngineConfig.APIMAN_GATEWAY_CONNECTOR_FACTORY_CLASS, HttpConnectorFactory.class.getName());
         System.setProperty(WarEngineConfig.APIMAN_GATEWAY_POLICY_FACTORY_CLASS, PolicyFactoryImpl.class.getName());
-<<<<<<< HEAD
-=======
-        
-        // Register test components
-        System.setProperty(WarEngineConfig.APIMAN_GATEWAY_COMPONENT_PREFIX + ISharedStateComponent.class.getSimpleName(), 
-                InMemorySharedStateComponent.class.getName());
-        System.setProperty(WarEngineConfig.APIMAN_GATEWAY_COMPONENT_PREFIX + IDataStoreComponent.class.getSimpleName(), 
-                InMemoryDataStoreComponent.class.getName());
-        System.setProperty(WarEngineConfig.APIMAN_GATEWAY_COMPONENT_PREFIX + IRateLimiterComponent.class.getSimpleName(), 
-                InMemoryRateLimiterComponent.class.getName());
->>>>>>> 17f04c4c
         System.setProperty(WarEngineConfig.APIMAN_GATEWAY_COMPONENT_PREFIX + IPolicyFailureFactoryComponent.class.getSimpleName(), 
                 PolicyFailureFactoryComponent.class.getName());
         System.setProperty(WarEngineConfig.APIMAN_GATEWAY_COMPONENT_PREFIX + IHttpClientComponent.class.getSimpleName(), 
                 HttpClientComponentImpl.class.getName());
+        System.setProperty(WarEngineConfig.APIMAN_GATEWAY_COMPONENT_PREFIX + IDataStoreComponent.class.getSimpleName(), 
+                InMemoryDataStoreComponent.class.getName());
         
         if (GatewayTestUtils.getTestType() == GatewayTestType.memory) {
             // Configure to run with in-memory components
