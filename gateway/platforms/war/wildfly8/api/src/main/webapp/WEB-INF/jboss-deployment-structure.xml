--- conflicted
+++ resolved
@@ -1,24 +1,4 @@
 <jboss-deployment-structure>
-<<<<<<< HEAD
-  <deployment>
-    <exclusions>
-      <module name="org.apache.log4j" />
-      <module name="org.apache.logging.log4j.api" />
-    </exclusions>
-    <dependencies>
-      <module name="com.fasterxml.jackson.core.jackson-core" />
-      <module name="com.fasterxml.jackson.core.jackson-annotations" />
-      <module name="com.fasterxml.jackson.core.jackson-databind" />
-      <module name="com.fasterxml.jackson.datatype.jackson-datatype-jdk8" />
-      <module name="com.fasterxml.jackson.jaxrs.jackson-jaxrs-json-provider" />
-      <module name="org.infinispan" />
-      <module name="org.picketbox" />
-    </dependencies>
-    <exclude-subsystems>
-      <subsystem name="webservices" />
-    </exclude-subsystems>
-  </deployment>
-=======
 <deployment>
   <dependencies>
     <module name="org.infinispan" />
@@ -33,6 +13,8 @@
     <subsystem name="webservices" />
   </exclude-subsystems>
   <exclusions>
+    <module name="org.apache.log4j" />
+    <module name="org.apache.logging.log4j.api" />  
     <module name="com.fasterxml.jackson.core.jackson-core" />
     <module name="com.fasterxml.jackson.core.jackson-annotations" />
     <module name="com.fasterxml.jackson.core.jackson-databind" />
@@ -44,5 +26,4 @@
     <module name="org.jboss.resteasy.resteasy-jackson-provider" />
   </exclusions>
 </deployment>
->>>>>>> bc275db5
 </jboss-deployment-structure>