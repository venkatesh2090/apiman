--- conflicted
+++ resolved
@@ -3,11 +3,7 @@
   <parent>
     <groupId>io.apiman</groupId>
     <artifactId>apiman-tools</artifactId>
-<<<<<<< HEAD
-    <version>2.2.4-SNAPSHOT</version>
-=======
     <version>3.0.0-SNAPSHOT</version>
->>>>>>> bc275db5
   </parent>
   <artifactId>apiman-tools-services</artifactId>
   <packaging>war</packaging>
